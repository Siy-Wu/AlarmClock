/*
 * Copyright (C) 2007 The Android Open Source Project
 *
 * Licensed under the Apache License, Version 2.0 (the "License");
 * you may not use this file except in compliance with the License.
 * You may obtain a copy of the License at
 *
 *      http://www.apache.org/licenses/LICENSE-2.0
 *
 * Unless required by applicable law or agreed to in writing, software
 * distributed under the License is distributed on an "AS IS" BASIS,
 * WITHOUT WARRANTIES OR CONDITIONS OF ANY KIND, either express or implied.
 * See the License for the specific language governing permissions and
 * limitations under the License.
 */

package com.android.deskclock;

import android.app.Activity;
import android.app.AlertDialog;
import android.content.Context;
import android.content.DialogInterface;
import android.content.Intent;
import android.content.SharedPreferences;
import android.content.res.Configuration;
import android.database.Cursor;
import android.database.DataSetObserver;
import android.net.Uri;
import android.os.Bundle;
import android.os.Handler;
import android.view.ContextMenu;
import android.view.ContextMenu.ContextMenuInfo;
import android.view.LayoutInflater;
import android.view.Menu;
import android.view.MenuItem;
import android.view.View;
import android.view.View.OnClickListener;
import android.view.ViewGroup;
import android.widget.AdapterView;
import android.widget.AdapterView.AdapterContextMenuInfo;
import android.widget.AdapterView.OnItemClickListener;
import android.widget.Button;
import android.widget.CheckBox;
import android.widget.CursorAdapter;
import android.widget.ListView;
import android.widget.TextView;

<<<<<<< HEAD
import java.text.DateFormatSymbols;
=======
>>>>>>> da3b21c3
import java.util.Calendar;

/**
 * AlarmClock application.
 */
public class AlarmClock extends Activity implements OnItemClickListener {

    static final String PREFERENCES = "AlarmClock";

    /** Cap alarm count at this number */
    static final int MAX_ALARM_COUNT = 12;

    /** This must be false for production.  If true, turns on logging,
        test code, etc. */
    static final boolean DEBUG = false;

    private SharedPreferences mPrefs;
    private LayoutInflater mFactory;
    private ListView mAlarmsList;
    private Cursor mCursor;

    private class AlarmTimeAdapter extends CursorAdapter {
        public AlarmTimeAdapter(Context context, Cursor cursor) {
            super(context, cursor);
        }

        public View newView(Context context, Cursor cursor, ViewGroup parent) {
            View ret = mFactory.inflate(R.layout.alarm_time, parent, false);

<<<<<<< HEAD
            ((TextView) ret.findViewById(R.id.am)).setText(mAm);
            ((TextView) ret.findViewById(R.id.pm)).setText(mPm);

            DigitalClock digitalClock =
                    (DigitalClock) ret.findViewById(R.id.digitalClock);
=======
            DigitalClock digitalClock = (DigitalClock)ret.findViewById(R.id.digitalClock);
>>>>>>> da3b21c3
            digitalClock.setLive(false);
            return ret;
        }

        public void bindView(View view, Context context, Cursor cursor) {
            final Alarm alarm = new Alarm(cursor);

            CheckBox onButton = (CheckBox) view.findViewById(R.id.alarmButton);
            onButton.setChecked(alarm.enabled);
            onButton.setOnClickListener(new OnClickListener() {
                    public void onClick(View v) {
                        boolean isChecked = ((CheckBox) v).isChecked();
                        Alarms.enableAlarm(AlarmClock.this, alarm.id,
                            isChecked);
                        if (isChecked) {
                            SetAlarm.popAlarmSetToast(AlarmClock.this,
                                alarm.hour, alarm.minutes, alarm.daysOfWeek);
                        }
                    }
            });

            DigitalClock digitalClock =
                    (DigitalClock) view.findViewById(R.id.digitalClock);

            // set the alarm text
            final Calendar c = Calendar.getInstance();
            c.set(Calendar.HOUR_OF_DAY, alarm.hour);
            c.set(Calendar.MINUTE, alarm.minutes);
            digitalClock.updateTime(c);

            // Set the repeat text or leave it blank if it does not repeat.
            TextView daysOfWeekView =
                    (TextView) digitalClock.findViewById(R.id.daysOfWeek);
            final String daysOfWeekStr =
                    alarm.daysOfWeek.toString(AlarmClock.this, false);
            if (daysOfWeekStr != null && daysOfWeekStr.length() != 0) {
                daysOfWeekView.setText(daysOfWeekStr);
                daysOfWeekView.setVisibility(View.VISIBLE);
            } else {
                daysOfWeekView.setVisibility(View.GONE);
            }

            // Display the label
            TextView labelView =
                    (TextView) digitalClock.findViewById(R.id.label);
            if (alarm.label != null && alarm.label.length() != 0) {
                labelView.setText(alarm.label);
                labelView.setVisibility(View.VISIBLE);
            } else {
                labelView.setVisibility(View.GONE);
            }
        }
    };

    @Override
    public boolean onContextItemSelected(final MenuItem item) {
        final AdapterContextMenuInfo info =
                (AdapterContextMenuInfo) item.getMenuInfo();
        final int id = (int) info.id;
        switch (item.getItemId()) {
            case R.id.delete_alarm:
                // Confirm that the alarm will be deleted.
                new AlertDialog.Builder(this)
                        .setTitle(getString(R.string.delete_alarm))
                        .setMessage(getString(R.string.delete_alarm_confirm))
                        .setPositiveButton(android.R.string.ok,
                                new DialogInterface.OnClickListener() {
                                    public void onClick(DialogInterface d,
                                            int w) {
                                        Alarms.deleteAlarm(AlarmClock.this, id);
                                    }
                                })
                        .setNegativeButton(android.R.string.cancel, null)
                        .show();
                return true;

            case R.id.enable_alarm:
                final Cursor c = (Cursor) mAlarmsList.getAdapter()
                        .getItem(info.position);
                final Alarm alarm = new Alarm(c);
                Alarms.enableAlarm(this, alarm.id, !alarm.enabled);
                if (!alarm.enabled) {
                    SetAlarm.popAlarmSetToast(this, alarm.hour, alarm.minutes,
                            alarm.daysOfWeek);
                }
                return true;

            default:
                break;
        }
        return super.onContextItemSelected(item);
    }

    @Override
    protected void onCreate(Bundle icicle) {
        super.onCreate(icicle);

        mFactory = LayoutInflater.from(this);
        mPrefs = getSharedPreferences(PREFERENCES, 0);
        mCursor = Alarms.getAlarmsCursor(getContentResolver());

        updateLayout();
    }

    private void updateLayout() {
        setContentView(R.layout.alarm_clock);
        mAlarmsList = (ListView) findViewById(R.id.alarms_list);
        AlarmTimeAdapter adapter = new AlarmTimeAdapter(this, mCursor);
        mAlarmsList.setAdapter(adapter);
        mAlarmsList.setVerticalScrollBarEnabled(true);
        mAlarmsList.setOnItemClickListener(this);
        mAlarmsList.setOnCreateContextMenuListener(this);

        final Button addAlarm = (Button) findViewById(R.id.add_alarm);
        addAlarm.setOnClickListener(new View.OnClickListener() {
                public void onClick(View v) {
                    Uri uri = Alarms.addAlarm(getContentResolver());
                    // FIXME: scroll to new item?
                    String segment = uri.getPathSegments().get(1);
                    int newId = Integer.parseInt(segment);
                    if (Log.LOGV) {
                        Log.v("In AlarmClock, new alarm id = " + newId);
                    }
                    Intent intent =
                        new Intent(AlarmClock.this, SetAlarm.class);
                    intent.putExtra(Alarms.ALARM_ID, newId);
                    startActivity(intent);
                }
            });
        // Update the enabled state of the "Add alarm" menu item depending on
        // how many alarms are set.
        adapter.registerDataSetObserver(new DataSetObserver() {
            public void onChanged() {
                updateAddAlarmButton(addAlarm);
            }
            public void onInvalidate() {
                updateAddAlarmButton(addAlarm);
            }
        });

        Button settings = (Button) findViewById(R.id.settings);
        settings.setOnClickListener(new View.OnClickListener() {
                public void onClick(View v) {
                    startActivity(
                        new Intent(AlarmClock.this, SettingsActivity.class));
                }
            });
    }

    private void updateAddAlarmButton(Button b) {
        b.setEnabled(mAlarmsList.getAdapter().getCount() < MAX_ALARM_COUNT);
    }

    @Override
    protected void onDestroy() {
        super.onDestroy();
        ToastMaster.cancelToast();
        mCursor.deactivate();
    }

    @Override
    public void onCreateContextMenu(ContextMenu menu, View view,
            ContextMenuInfo menuInfo) {
        // Inflate the menu from xml.
        getMenuInflater().inflate(R.menu.context_menu, menu);

        // Use the current item to create a custom view for the header.
        final AdapterContextMenuInfo info = (AdapterContextMenuInfo) menuInfo;
        final Cursor c =
                (Cursor) mAlarmsList.getAdapter().getItem((int) info.position);
        final Alarm alarm = new Alarm(c);

        // Construct the Calendar to compute the time.
        final Calendar cal = Calendar.getInstance();
        cal.set(Calendar.HOUR_OF_DAY, alarm.hour);
        cal.set(Calendar.MINUTE, alarm.minutes);
        final String time = Alarms.formatTime(this, cal);

        // Inflate the custom view and set each TextView's text.
        final View v = mFactory.inflate(R.layout.context_menu_header, null);
        TextView textView = (TextView) v.findViewById(R.id.header_time);
        textView.setText(time);
        textView = (TextView) v.findViewById(R.id.header_label);
        textView.setText(alarm.label);

        // Set the custom view on the menu.
        menu.setHeaderView(v);
        // Change the text to "disable" if the alarm is already enabled.
        if (alarm.enabled) {
            menu.findItem(R.id.enable_alarm).setTitle(R.string.disable_alarm);
        }
    }

    public void onItemClick(AdapterView parent, View v, int pos, long id) {
        Intent intent = new Intent(this, SetAlarm.class);
        intent.putExtra(Alarms.ALARM_ID, (int) id);
        startActivity(intent);
    }
}<|MERGE_RESOLUTION|>--- conflicted
+++ resolved
@@ -45,10 +45,6 @@
 import android.widget.ListView;
 import android.widget.TextView;
 
-<<<<<<< HEAD
-import java.text.DateFormatSymbols;
-=======
->>>>>>> da3b21c3
 import java.util.Calendar;
 
 /**
@@ -78,15 +74,8 @@
         public View newView(Context context, Cursor cursor, ViewGroup parent) {
             View ret = mFactory.inflate(R.layout.alarm_time, parent, false);
 
-<<<<<<< HEAD
-            ((TextView) ret.findViewById(R.id.am)).setText(mAm);
-            ((TextView) ret.findViewById(R.id.pm)).setText(mPm);
-
             DigitalClock digitalClock =
                     (DigitalClock) ret.findViewById(R.id.digitalClock);
-=======
-            DigitalClock digitalClock = (DigitalClock)ret.findViewById(R.id.digitalClock);
->>>>>>> da3b21c3
             digitalClock.setLive(false);
             return ret;
         }
