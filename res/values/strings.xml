--- conflicted
+++ resolved
@@ -247,11 +247,10 @@
          present on the device, we show nothing at all. -->
     <string name="weather_fetch_failure">Weather information currently unavailable.</string>
 
-<<<<<<< HEAD
     <!-- String matching the lock screen format for displaying the date. -->
     <string name="full_wday_month_day_no_year" translatable="false">EEEE, MMMM d</string>
-=======
+
     <string name="menu_item_dock_settings">Dock settings</string>
->>>>>>> f22cedb7
+
 </resources>
 
